(*
 * BatSet - Extended operations on sets
 * Copyright (C) 1996 Xavier Leroy
 *               2009 David Rajchenbach-Teller, LIFO, Universite d'Orleans
 *
 * This library is free software; you can redistribute it and/or
 * modify it under the terms of the GNU Lesser General Public
 * License as published by the Free Software Foundation; either
 * version 2.1 of the License, or (at your option) any later version,
 * with the special exception on linking described in file LICENSE.
 *
 * This library is distributed in the hope that it will be useful,
 * but WITHOUT ANY WARRANTY; without even the implied warranty of
 * MERCHANTABILITY or FITNESS FOR A PARTICULAR PURPOSE.  See the GNU
 * Lesser General Public License for more details.
 *
 * You should have received a copy of the GNU Lesser General Public
 * License along with this library; if not, write to the Free Software
 * Foundation, Inc., 59 Temple Place, Suite 330, Boston, MA  02111-1307  USA
 *)

module type OrderedType = BatInterfaces.OrderedType
(** Input signature of the functor {!Set.Make}. *)

module Concrete = struct
  type 'a set =
    | Empty
    | Node of 'a set * 'a * 'a set * int

  let empty = Empty

  let is_empty = function Empty -> true | _ -> false
  (* Sets are represented by balanced binary trees (the heights of the
     children differ by at most 2 *)
  let height = function
    | Empty -> 0
    | Node (_, _, _, h) -> h

  (* Creates a new node with left son l, value v and right son r.
     We must have all elements of l < v < all elements of r.
     l and r must be balanced and | height l - height r | <= 2.
     Inline expansion of height for better speed. *)
  let create l v r =
    let hl = match l with Empty -> 0 | Node(_,_,_,h) -> h in
    let hr = match r with Empty -> 0 | Node(_,_,_,h) -> h in
    Node(l, v, r, (if hl >= hr then hl + 1 else hr + 1))

  (* Same as create, but performs one step of rebalancing if necessary.
     Assumes l and r balanced and | height l - height r | <= 3.
     Inline expansion of create for better speed in the most frequent case
     where no rebalancing is required. *)
  let bal l v r =
    let hl = match l with Empty -> 0 | Node(_,_,_,h) -> h in
    let hr = match r with Empty -> 0 | Node(_,_,_,h) -> h in
    if hl > hr + 2 then begin
      match l with
        Empty -> invalid_arg "Set.bal"
      | Node(ll, lv, lr, _) ->
        if height ll >= height lr then
          create ll lv (create lr v r)
        else begin
          match lr with
            Empty -> invalid_arg "Set.bal"
          | Node(lrl, lrv, lrr, _)->
            create (create ll lv lrl) lrv (create lrr v r)
        end
    end else if hr > hl + 2 then begin
      match r with
        Empty -> invalid_arg "Set.bal"
      | Node(rl, rv, rr, _) ->
        if height rr >= height rl then
          create (create l v rl) rv rr
        else begin
          match rl with
            Empty -> invalid_arg "Set.bal"
          | Node(rll, rlv, rlr, _) ->
            create (create l v rll) rlv (create rlr rv rr)
        end
    end else
      Node(l, v, r, (if hl >= hr then hl + 1 else hr + 1))

  (* Smallest and greatest element of a set *)
  let rec min_elt = function
      Empty -> raise Not_found
    | Node(Empty, v, r, _) -> v
    | Node(l, v, r, _) -> min_elt l

  let rec max_elt = function
      Empty -> raise Not_found
    | Node(l, v, Empty, _) -> v
    | Node(l, v, r, _) -> max_elt r

  (* Remove the smallest element of the given set *)
  let rec remove_min_elt = function
      Empty -> invalid_arg "Set.remove_min_elt"
    | Node(Empty, v, r, _) -> r
    | Node(l, v, r, _) -> bal (remove_min_elt l) v r

  (* Merge two trees l and r into one.
     All elements of l must precede the elements of r.
     Assume | height l - height r | <= 2. *)
  let merge t1 t2 =
    match (t1, t2) with
      (Empty, t) -> t
    | (t, Empty) -> t
    | (_, _) -> bal t1 (min_elt t2) (remove_min_elt t2)

  let pop s =
    match s with
    | Empty -> raise Not_found
    | Node (l, v, r, _) ->
      v, merge l r

  (* Insertion of one element *)
  let rec add cmp x = function
      Empty -> Node(Empty, x, Empty, 1)
    | Node(l, v, r, _) as t ->
      let c = cmp x v in
      if c = 0 then t else
      if c < 0 then bal (add cmp x l) v r else bal l v (add cmp x r)

  let rec remove cmp x = function
      Empty -> Empty
    | Node(l, v, r, _) ->
      let c = cmp x v in
      if c = 0 then merge l r else
      if c < 0 then bal (remove cmp x l) v r else bal l v (remove cmp x r)

  let rec mem cmp x = function
      Empty -> false
    | Node(l, v, r, _) ->
      let c = cmp x v in
      c = 0 || mem cmp x (if c < 0 then l else r)

  let rec find cmp x = function
      Empty -> raise Not_found
    | Node(l, v, r, _) ->
      let c = cmp x v in
      if c = 0 then v else  find cmp x (if c < 0 then l else r)

  let rec iter f = function
      Empty -> ()
    | Node(l, v, r, _) -> iter f l; f v; iter f r

  let rec fold f s accu =
    match s with
      Empty -> accu
    | Node(l, v, r, _) -> fold f r (f v (fold f l accu))

  let map cmp f s =
    fold (fun v acc -> add cmp (f v) acc) s empty

  let rec op_map f = function
    | Empty -> Empty
    | Node (l,x,r,h) -> Node (op_map f l, f x, op_map f r, h)

  let singleton x = Node(Empty, x, Empty, 1)

  let rec add_min v = function
    | Empty -> singleton v
    | Node (l, x, r, h) ->
      bal (add_min v l) x r

  let rec add_max v = function
    | Empty -> singleton v
    | Node (l, x, r, h) ->
      bal l x (add_max v r)

  (* Same as create and bal, but no assumptions are made on the
     relative heights of l and r. *)
  let rec join l v r =
    match (l, r) with
      (Empty, _) -> add_min v r
    | (_, Empty) -> add_max v l
    | (Node(ll, lv, lr, lh), Node(rl, rv, rr, rh)) ->
      if lh > rh + 2 then bal ll lv (join lr v r) else
      if rh > lh + 2 then bal (join l v rl) rv rr else
        create l v r

  (* Splitting.  split x s returns a triple (l, present, r) where
     - l is the set of elements of s that are < x
     - r is the set of elements of s that are > x
     - present is false if s contains no element equal to x,
     or true if s contains an element equal to x. *)
  let rec split cmp x = function
      Empty ->
      (Empty, false, Empty)
    | Node(l, v, r, _) ->
      let c = cmp x v in
      if c = 0 then (l, true, r)
      else if c < 0 then
        let (ll, pres, rl) = split cmp x l in (ll, pres, join rl v r)
      else
        let (lr, pres, rr) = split cmp x r in (join l v lr, pres, rr)

  (* split_opt x s returns a triple (l, maybe_v, r) where
     - l is the set of elements of s that are < x
     - r is the set of elements of s that are > x
     - maybe_v is None if s contains no element equal to x,
       or (Some v) if s contains an element v that compares equal to x. *)
  let rec split_opt cmp x = function
    | Empty -> (Empty, None, Empty)
    | Node(l, v, r, _) ->
      let c = cmp x v in
      if c = 0 then (l, Some v, r)
      else if c < 0 then
        let (ll, pres, rl) = split_opt cmp x l in
        (ll, pres, join rl v r)
      else (* c > 0 *)
        let (lr, pres, rr) = split_opt cmp x r in
        (join l v lr, pres, rr)

  (*$inject
    let s12    = of_list [1; 2         ] ;;
    let s45    = of_list [         4; 5] ;;
    let s1245  = of_list [1; 2;    4; 5] ;;
    let s12345 = of_list [1; 2; 3; 4; 5] ;;
  *)
  (*$T split_opt
    let l1, mv1, r1 = split_opt 3 s1245 in \
    (elements l1, mv1, elements r1) = ([1; 2], None  , [4; 5])
    let l2, mv2, r2 = split_opt 3 s12345 in \
    (elements l2, mv2, elements r2) = ([1; 2], Some 3, [4; 5])
  *)

  (* returns a pair of sets: ({y | y < x}, {y | y >= x}) *)
  let split_lt cmp x s =
      let l, maybe, r = split_opt cmp x s in
      match maybe with
        | None -> l, r
        | Some eq_x -> l, add cmp eq_x r

  (*$T split_lt
    let l, r = split_lt 3 s12345 in \
    (elements l, elements r) = ([1; 2], [3; 4; 5])
    let l, r = split_lt 3 s12 in \
    (elements l, elements r) = ([1; 2], [])
    let l, r = split_lt 3 s45 in \
    (elements l, elements r) = ([], [4; 5])
  *)

  (* returns a pair of sets: ({y | y <= x}, {y | y > x}) *)
  let split_le cmp x s =
    let l, maybe, r = split_opt cmp x s in
    match maybe with
      | None -> l, r
      | Some eq_x -> add cmp eq_x l, r

  (*$T split_le
    let l, r = split_le 3 s12345 in \
    (elements l, elements r) = ([1; 2; 3], [4; 5])
    let l, r = split_le 3 s12 in \
    (elements l, elements r) = ([1; 2], [])
    let l, r = split_le 3 s45 in \
    (elements l, elements r) = ([], [4; 5])
  *)

  type 'a iter = E | C of 'a * 'a set * 'a iter

  let rec cardinal = function
      Empty -> 0
    | Node(l, v, r, _) -> cardinal l + 1 + cardinal r

  let rec elements_aux accu = function
      Empty -> accu
    | Node(l, v, r, _) -> elements_aux (v :: elements_aux accu r) l

  let elements s = elements_aux [] s
  let to_list = elements

  let rec cons_iter s t = match s with
      Empty -> t
    | Node (l, e, r, _) -> cons_iter l (C (e, r, t))

  let rec rev_cons_iter s t = match s with
      Empty -> t
    | Node (l, e, r, _) -> rev_cons_iter r (C (e, l, t))

  let gen_next l () = match !l with
      E -> None
    | C (e, s, t) -> l := cons_iter s t; Some e

  let gen_backwards_next l () = match !l with
      E -> None
    | C (e, s, t) -> l := rev_cons_iter s t; Some e

  let gen t =
    let l = ref (cons_iter t E) in
    gen_next l

  let backwards t =
    let l = ref (rev_cons_iter t E) in
    gen_backwards_next l

  let of_gen cmp e =
    BatGen.fold (fun acc elem -> add cmp elem acc) empty e

  let of_list cmp l = List.fold_left (fun a x -> add cmp x a) empty l

  let print ?(first="{") ?(last="}") ?(sep=",") print_elt out t =
    BatGen.print ~first ~last ~sep
      (fun out e -> BatPrintf.fprintf out "%a" print_elt e) out (gen t)

  let filter cmp f e = fold (fun x acc -> if f x then add cmp x acc else acc) e empty

  let filter_map cmp f e =
      fold (fun x acc -> match f x with Some v -> add cmp v acc | _ -> acc)
        e empty

  let choose = min_elt (* I'd rather this chose the root, but okay *)

  let rec for_all p = function
      Empty -> true
    | Node(l, v, r, _) -> p v && for_all p l && for_all p r

  let rec exists p = function
      Empty -> false
    | Node(l, v, r, _) -> p v || exists p l || exists p r

  let partition cmp p s =
    let rec part (t, f as accu) = function
      | Empty -> accu
      | Node(l, v, r, _) ->
        part (part (if p v then (add cmp v t, f) else (t, add cmp v f)) l) r in
    part (Empty, Empty) s

  let concat t1 t2 =
    match (t1, t2) with
      (Empty, t) -> t
    | (t, Empty) -> t
    | (_, _) -> join t1 (min_elt t2) (remove_min_elt t2)

  let cartesian_product a b =
    let rec product a b = match a with
      | Empty -> Empty
      | Node (la, xa, ra, _) ->
        let lab = product la b in
        let xab = op_map (fun xb -> (xa,xb)) b in
        let rab = product ra b in
        concat lab (concat xab rab)
    in
    product a b

  let rec union cmp12 s1 s2 =
    match (s1, s2) with
      (Empty, t2) -> t2
    | (t1, Empty) -> t1
    | (Node(l1, v1, r1, h1), Node(l2, v2, r2, h2)) ->
      if h1 >= h2 then
        if h2 = 1 then add cmp12 v2 s1 else begin
          let (l2, _, r2) = split cmp12 v1 s2 in
          join (union cmp12 l1 l2) v1 (union cmp12 r1 r2)
        end
      else
      if h1 = 1 then add cmp12 v1 s2 else begin
        let (l1, _, r1) = split cmp12 v2 s1 in
        join (union cmp12 l1 l2) v2 (union cmp12 r1 r2)
      end

  let rec sym_diff cmp12 s1 s2 =
    match (s1, s2) with
      (Empty, t2) -> t2
    | (t1, Empty) -> t1
    | (Node(l1, v1, r1, _), t2) ->
      match split cmp12 v1 t2 with
        (l2, false, r2) ->
        join (sym_diff cmp12 l1 l2) v1 (sym_diff cmp12 r1 r2)
      | (l2, true, r2) ->
        concat (sym_diff cmp12 l1 l2) (sym_diff cmp12 r1 r2)

  let rec inter cmp12 s1 s2 =
    match (s1, s2) with
      (Empty, t2) -> Empty
    | (t1, Empty) -> Empty
    | (Node(l1, v1, r1, _), t2) ->
      match split cmp12 v1 t2 with
        (l2, false, r2) ->
        concat (inter cmp12 l1 l2) (inter cmp12 r1 r2)
      | (l2, true, r2) ->
        join (inter cmp12 l1 l2) v1 (inter cmp12 r1 r2)

  let rec diff cmp12 s1 s2 =
    match (s1, s2) with
      (Empty, t2) -> Empty
    | (t1, Empty) -> t1
    | (Node(l1, v1, r1, _), t2) ->
      match split cmp12 v1 t2 with
        (l2, false, r2) ->
        join (diff cmp12 l1 l2) v1 (diff cmp12 r1 r2)
      | (l2, true, r2) ->
        concat (diff cmp12 l1 l2) (diff cmp12 r1 r2)

  let rec disjoint cmp12 s1 s2 =
    match (s1, s2) with
      (Empty, _)
    | (_, Empty) -> true
    | (Node(l1, v1, r1, _), t2) ->
      match split cmp12 v1 t2 with
        (l2, false, r2) ->
        disjoint cmp12 l1 l2 && disjoint cmp12 r1 r2
      | (l2, true, r2) -> false

  let compare cmp s1 s2 =
    let rec compare_aux t1' t2' =
      match (t1', t2') with
        E, E ->  0
      | E, _ -> -1
      | _, E ->  1
      | C (e1, r1, t1), C (e2, r2, t2) ->
        let c = cmp e1 e2 in
        if c = 0 then
          compare_aux (cons_iter r1 t1) (cons_iter r2 t2)
        else
          c in
    compare_aux (cons_iter s1 E) (cons_iter s2 E)

  let equal cmp s1 s2 = compare cmp s1 s2 = 0

  let rec subset cmp s1 s2 =
    match (s1, s2) with
      Empty, _ ->
      true
    | _, Empty ->
      false
    | Node (l1, v1, r1, _), (Node (l2, v2, r2, _) as t2) ->
      let c = cmp v1 v2 in
      if c = 0 then
        subset cmp l1 l2 && subset cmp r1 r2
      else if c < 0 then
        subset cmp (Node (l1, v1, Empty, 0)) l2 && subset cmp r1 t2
      else
        subset cmp (Node (Empty, v1, r1, 0)) r2 && subset cmp l1 t2
end

module type S =
sig
  type elt
  type t
  val empty: t
  val is_empty: t -> bool
  val singleton: elt -> t
  val mem: elt -> t -> bool
  val find: elt -> t -> elt
  val add: elt -> t -> t
  val remove: elt -> t -> t
  val union: t -> t -> t
  val inter: t -> t -> t
  val diff: t -> t -> t
  val sym_diff: t -> t -> t
  val compare: t -> t -> int
  val equal: t -> t -> bool
  val subset: t -> t -> bool
  val disjoint: t -> t -> bool
  val compare_subset: t -> t -> int
  val iter: (elt -> unit) -> t -> unit
  val map: (elt -> elt) -> t -> t
  val filter: (elt -> bool) -> t -> t
  val filter_map: (elt -> elt option) -> t -> t
  val fold: (elt -> 'a -> 'a) -> t -> 'a -> 'a
  val for_all: (elt -> bool) -> t -> bool
  val exists: (elt -> bool) -> t -> bool
  val partition: (elt -> bool) -> t -> t * t
  val split: elt -> t -> t * bool * t
  val split_opt: elt -> t -> t * elt option * t
  val split_lt: elt -> t -> t * t
  val split_le: elt -> t -> t * t
  val cardinal: t -> int
  val elements: t -> elt list
  val to_list: t -> elt list
  val min_elt: t -> elt
  val max_elt: t -> elt
  val choose: t -> elt
  val pop: t -> elt * t
<<<<<<< HEAD
  val gen: t -> elt BatGen.t
  val backwards: t -> elt BatGen.t
  val of_gen: elt BatGen.t -> t
=======
  val enum: t -> elt BatEnum.t
  val backwards: t -> elt BatEnum.t
  val of_enum: elt BatEnum.t -> t
  val of_list: elt list -> t
>>>>>>> 3aa7fbe6
  val print :  ?first:string -> ?last:string -> ?sep:string ->
    ('a BatInnerIO.output -> elt -> unit) ->
    'a BatInnerIO.output -> t -> unit
  (** Operations on {!Set} without exceptions.*)
  module Exceptionless : sig
    val min_elt: t -> elt option
    val max_elt: t -> elt option
    val choose:  t -> elt option
    val find: elt -> t -> elt option
  end
  (** Operations on {!Set} with labels. *)
  module Labels : sig
    val iter : f:(elt -> unit) -> t -> unit
    val fold : f:(elt -> 'a -> 'a) -> t -> init:'a -> 'a
    val for_all : f:(elt -> bool) -> t -> bool
    val exists : f:(elt -> bool) -> t -> bool
    val map: f:(elt -> elt) -> t -> t
    val filter : f:(elt -> bool) -> t -> t
    val filter_map: f:(elt -> elt option) -> t -> t
    val partition : f:(elt -> bool) -> t -> t * t
  end

end
(** Output signature of the functor {!Set.Make}. *)

module Make (Ord : OrderedType) =
struct
  include Set.Make(Ord)

  (*Breaking the abstraction*)

  type implementation = elt Concrete.set
  external impl_of_t : t -> implementation = "%identity"
  external t_of_impl : implementation -> t = "%identity"

  let cardinal t = Concrete.cardinal (impl_of_t t)
  let gen t = Concrete.gen (impl_of_t t)
  let of_gen e = t_of_impl (Concrete.of_gen Ord.compare e)
  let backwards t = Concrete.backwards (impl_of_t t)

  let remove e t = t_of_impl (Concrete.remove Ord.compare e (impl_of_t t))
  let add e t = t_of_impl (Concrete.add Ord.compare e (impl_of_t t))

  let iter f t = Concrete.iter f (impl_of_t t)
  let map f t = t_of_impl (Concrete.map Ord.compare f (impl_of_t t))
  let fold f t acc = Concrete.fold f (impl_of_t t) acc
  let filter f t = t_of_impl (Concrete.filter Ord.compare f (impl_of_t t))
  let filter_map f t = t_of_impl (Concrete.filter_map Ord.compare f (impl_of_t t))

  let find x t = Concrete.find Ord.compare x (impl_of_t t)
  let exists f t = Concrete.exists f (impl_of_t t)
  let for_all f t = Concrete.for_all f (impl_of_t t)
  let paritition f t =
    let l, r = Concrete.partition Ord.compare f (impl_of_t t) in
    (t_of_impl l, t_of_impl r)

  let min_elt t = Concrete.min_elt (impl_of_t t)
  let max_elt t = Concrete.max_elt (impl_of_t t)
  let choose t = Concrete.choose (impl_of_t t)
  let pop t =
    let e, t = Concrete.pop (impl_of_t t) in
    e, t_of_impl t

  let split e s =
    let l, v, r = Concrete.split Ord.compare e (impl_of_t s) in
    (t_of_impl l, v, t_of_impl r)

  let split_opt e s =
    let l, maybe_v, r = Concrete.split_opt Ord.compare e (impl_of_t s) in
    (t_of_impl l, maybe_v, t_of_impl r)

  let split_lt e s =
    let l, r = Concrete.split_lt Ord.compare e (impl_of_t s) in
    (t_of_impl l, t_of_impl r)

  let split_le e s =
    let l, r = Concrete.split_le Ord.compare e (impl_of_t s) in
    (t_of_impl l, t_of_impl r)

  let singleton e = t_of_impl (Concrete.singleton e)
  let elements t = Concrete.elements (impl_of_t t)
  let to_list = elements

  let union s1 s2 =
    t_of_impl (Concrete.union Ord.compare (impl_of_t s1) (impl_of_t s2))
  let diff s1 s2 =
    t_of_impl (Concrete.diff Ord.compare (impl_of_t s1) (impl_of_t s2))
  let inter s1 s2 =
    t_of_impl (Concrete.inter Ord.compare (impl_of_t s1) (impl_of_t s2))
  let sym_diff s1 s2 =
    t_of_impl (Concrete.sym_diff Ord.compare (impl_of_t s1) (impl_of_t s2))

  let compare t1 t2 = Concrete.compare Ord.compare (impl_of_t t1) (impl_of_t t2)
  let equal t1 t2 = Concrete.equal Ord.compare (impl_of_t t1) (impl_of_t t2)
  let subset t1 t2 = Concrete.subset Ord.compare (impl_of_t t1) (impl_of_t t2)
  let disjoint t1 t2 = Concrete.disjoint Ord.compare (impl_of_t t1) (impl_of_t t2)

  let rec compare_subset s1 s2 =
    match (s1, impl_of_t s2) with
      (Concrete.Empty, Concrete.Empty) -> 0
    | (Concrete.Empty, t2) -> -1
    | (t1, Concrete.Empty) -> 1
    | (Concrete.Node(l1, v1, r1, _), t2) ->
      match split v1 (t_of_impl t2) with
        (l2, true, r2) -> (* v1 in both s1 and s2 *)
        (match compare_subset l1 l2, compare_subset r1 r2 with
         | -1, -1 | -1, 0 | 0, -1 -> -1
         | 0, 0 -> 0
         | 1, 1 | 1, 0 | 0, 1 -> 1
         | _ -> min_int)
      | (l2, false, r2) -> (* v1 in s1, but not in s2 *)
        if (compare_subset l1 l2) >= 0 && (compare_subset r1 r2) >= 0
        then 1 else min_int

  let compare_subset s1 s2 = compare_subset (impl_of_t s1) s2

  let of_list l = t_of_impl (Concrete.of_list Ord.compare l)

  let print ?first ?last ?sep print_elt out t =
    Concrete.print ?first ?last ?sep print_elt out (impl_of_t t)

  module Exceptionless =
  struct
    let min_elt t = try Some (min_elt t) with Not_found -> None
    let max_elt t = try Some (max_elt t) with Not_found -> None
    let choose  t = try Some (choose t)  with Not_found -> None
    let find  e t = try Some (find e t)  with Not_found -> None
  end

  module Labels =
  struct
    let iter ~f t = iter f t
    let fold ~f t ~init = fold f t init
    let for_all ~f t    = for_all f t
    let exists ~f t     = exists f t
    let map    ~f t     = map f t
    let filter ~f t     = filter f t
    let filter_map ~f t = filter_map f t
    let partition ~f t  = partition f t
  end
end

module PSet = struct (*$< PSet *)

  type 'a t = {
    cmp : 'a -> 'a -> int;
    set : 'a Concrete.set;
  }

  type 'a enumerable = 'a t
  type 'a mappable = 'a t

  let empty    = { cmp = compare; set = Concrete.empty }
  let create cmp  = { cmp = cmp; set = Concrete.empty }
  let get_cmp {cmp} = cmp

  (*$T get_cmp
    get_cmp (create Int.compare) == Int.compare
  *)


  let singleton ?(cmp = compare) x = { cmp = cmp; set = Concrete.singleton x }
  let is_empty s = Concrete.is_empty s.set
  let mem x s = Concrete.mem s.cmp x s.set
  let find x s = Concrete.find s.cmp x s.set
  let add x s  = { s with set = Concrete.add s.cmp x s.set }
  let remove x s = { s with set = Concrete.remove s.cmp x s.set }
  let iter f s = Concrete.iter f s.set
  let fold f s acc = Concrete.fold f s.set acc
  let map f s =
    { cmp = Pervasives.compare; set = Concrete.map Pervasives.compare f s.set }
  let filter f s = { s with set = Concrete.filter s.cmp f s.set }
  let filter_map f s =
    { cmp = compare; set = Concrete.filter_map compare f s.set }
  let exists f s = Concrete.exists f s.set
  let cardinal s = fold (fun _ acc -> acc + 1) s 0
  let elements s = Concrete.elements s.set
  let to_list = elements
  let choose s = Concrete.choose s.set
  let min_elt s = Concrete.min_elt s.set
  let max_elt s = Concrete.max_elt s.set
<<<<<<< HEAD
  let gen s = Concrete.gen s.set
  let of_gen e = { cmp = compare; set = Concrete.of_gen compare e }
  let of_gen_cmp ~cmp t = { cmp = cmp; set = Concrete.of_gen cmp t }
  let of_list l = List.fold_left (fun a x -> add x a) empty l
=======
  let enum s = Concrete.enum s.set
  let of_enum e = { cmp = compare; set = Concrete.of_enum compare e }
  let of_enum_cmp ~cmp t = { cmp = cmp; set = Concrete.of_enum cmp t }
  let of_list l = { cmp = compare; set = Concrete.of_list compare l }
>>>>>>> 3aa7fbe6
  let print ?first ?last ?sep print_elt out s =
    Concrete.print ?first ?last ?sep print_elt out s.set
  let for_all f s = Concrete.for_all f s.set
  let partition f s =
    let l, r = Concrete.partition s.cmp f s.set in
    { s with set = l }, { s with set = r }
  let pop s =
    let v, s' = Concrete.pop s.set in
    v, { s with set = s' }
  let split e s =
    let s1, found, s2 = Concrete.split s.cmp e s.set in
    { s with set = s1 }, found, { s with set = s2 }
  let split_opt e s =
    let s1, maybe_v, s2 = Concrete.split_opt s.cmp e s.set in
    { s with set = s1 }, maybe_v, { s with set = s2 }
  let split_lt e s =
    let s1, s2 = Concrete.split_lt s.cmp e s.set in
    { s with set = s1 }, {s with set = s2 }
  let split_le e s =
    let s1, s2 = Concrete.split_le s.cmp e s.set in
    { s with set = s1 }, {s with set = s2 }
  let union s1 s2 =
    { s1 with set = Concrete.union s1.cmp s1.set s2.set }
  let diff s1 s2 =
    { s1 with set = Concrete.diff s1.cmp s1.set s2.set }
  let sym_diff s1 s2 =
    { s1 with set = Concrete.sym_diff s1.cmp s1.set s2.set }
  let intersect s1 s2 =
    { s1 with set = Concrete.inter s1.cmp s1.set s2.set }
  let compare s1 s2 = Concrete.compare s1.cmp s1.set s2.set
  let equal s1 s2 = Concrete.equal s1.cmp s1.set s2.set
  let subset s1 s2 = Concrete.subset s1.cmp s1.set s2.set
  let disjoint s1 s2 = Concrete.disjoint s1.cmp s1.set s2.set
end (*$>*)

type 'a t = 'a Concrete.set

type 'a enumerable = 'a t
type 'a mappable = 'a t

let empty    = Concrete.empty

let singleton x = Concrete.singleton x

let is_empty s = s = Concrete.Empty

let mem x s = Concrete.mem Pervasives.compare x s

let find x s = Concrete.find Pervasives.compare x s

(*$T
  (find 1 (of_list [1;2;3;4;5;6;7;8])) == 1
  (find 8 (of_list [1;2;3;4;5;6;7;8])) == 8
  (find 1 (singleton 1)) == 1
  let x = "abc" in (find "abc" (singleton x)) == x
  let x = (1,1) in (find (1,1) (singleton x)) == x
  let x,y = (1,1),(1,1) in find x (singleton y) == y
  let x,y = "a","a" in find x (singleton y) != x
  try ignore (find (1,2) (singleton (1,1))); false with Not_found -> true
*)

let add x s  = Concrete.add Pervasives.compare x s

let remove x s = Concrete.remove Pervasives.compare x s

let iter f s = Concrete.iter f s

let fold f s acc = Concrete.fold f s acc

let map f s = Concrete.map Pervasives.compare f s

(*$T map
  map (fun _x -> 1) (of_list [1;2;3]) |> cardinal = 1
*)

let filter f s = Concrete.filter Pervasives.compare f s

let filter_map f s = Concrete.filter_map Pervasives.compare f s

let exists f s = Concrete.exists f s

let cardinal s = fold (fun _ acc -> acc + 1) s 0

let elements s = Concrete.elements s
let to_list = elements

let choose s = Concrete.choose s

let min_elt s = Concrete.min_elt s

(*$Q min_elt
  (Q.list Q.small_int) (fun l -> l = [] || \
    let xs = List.map (fun i -> i mod 2, i) l in \
    let s = ref (of_list xs) in \
    let m = ref (min_elt !s) in \
    while fst !m = 0 do \
      s := remove !m !s; \
      s := add (2,snd !m) !s; \
      m := min_elt !s; \
    done; \
    for_all (fun (x,_) -> x <> 0) !s \
  )
*)

let max_elt s = Concrete.max_elt s

let gen s = Concrete.gen s

let of_gen e = Concrete.of_gen Pervasives.compare e

let backwards s = Concrete.backwards s

let of_list l = Concrete.of_list Pervasives.compare l

(*$Q of_list
  (Q.list Q.small_int) (fun l -> let xs = List.map (fun i -> i mod 5, i) l in \
    let s1 = of_list xs |> gen |> List.of_gen in \
    let s2 = List.sort_unique Pervasives.compare xs in \
    s1 = s2 \
  )
*)

let print ?first ?last ?sep print_elt out s =
  Concrete.print ?first ?last ?sep print_elt out s

let for_all f s = Concrete.for_all f s
let partition f s = Concrete.partition Pervasives.compare f s
let pop s = Concrete.pop s
let cartesian_product = Concrete.cartesian_product
let split e s = Concrete.split Pervasives.compare e s
let split_opt e s = Concrete.split_opt Pervasives.compare e s
let split_lt e s = Concrete.split_lt Pervasives.compare e s
let split_le e s = Concrete.split_le Pervasives.compare e s
let union s1 s2 = Concrete.union Pervasives.compare s1 s2
let diff s1 s2 = Concrete.diff Pervasives.compare s1 s2
let sym_diff s1 s2 = Concrete.sym_diff Pervasives.compare s1 s2
let intersect s1 s2 = Concrete.inter Pervasives.compare s1 s2
let compare s1 s2 = Concrete.compare Pervasives.compare s1 s2
let equal s1 s2 = Concrete.equal Pervasives.compare s1 s2
let subset s1 s2 = Concrete.subset Pervasives.compare s1 s2
let disjoint s1 s2 = Concrete.disjoint Pervasives.compare s1 s2

(*$T subset
   subset (of_list [1;2;3]) (of_list [1;2;3;4])
   not (subset (of_list [1;2;3;5]) (of_list [1;2;3;4]))
   not (subset (of_list [1;2;3;4]) (of_list [1;2;3]))
*)

(*$T compare
  compare (of_list [1;2;3]) (of_list [1;2;3;4]) <> 0
  let a = of_list [1;2;3] and b = of_list [1;2;3;4] in compare a b = - (compare b a)
  let a = of_list [1;2;3] and b = of_list [1;2;3;4] and c = of_list [3;1;2] in\
    compare a b = - (compare b c)
  compare (of_list [1;2;3]) (of_list [3;1;2]) = 0
*)

(*$T cartesian_product
  cartesian_product (of_list [1;2;3]) (of_list ["a"; "b"]) |> to_list = \
    [1, "a"; 1, "b"; 2, "a"; 2, "b"; 3, "a"; 3, "b"]
  is_empty @@ cartesian_product (of_list [1;2;3]) empty
  is_empty @@ cartesian_product empty (of_list [1;2;3])
  let s1, s2 = of_list ["a"; "b"; "c"], of_list [1;2;3] in \
    equal (cartesian_product s1 s2) \
          (map BatTuple.Tuple2.swap (cartesian_product s2 s1))
 *)


module Incubator = struct (*$< Incubator *)
  let op_map f s = Concrete.op_map f s
    (*$T op_map
      of_gen (1--3) |> op_map ((+) 2) |> mem 5
      of_gen (1--3) |> op_map ((+) 2) |> mem 4
      of_gen (1--3) |> op_map ((+) 2) |> mem 3
    *)


end (*$>*)<|MERGE_RESOLUTION|>--- conflicted
+++ resolved
@@ -471,16 +471,10 @@
   val max_elt: t -> elt
   val choose: t -> elt
   val pop: t -> elt * t
-<<<<<<< HEAD
   val gen: t -> elt BatGen.t
   val backwards: t -> elt BatGen.t
   val of_gen: elt BatGen.t -> t
-=======
-  val enum: t -> elt BatEnum.t
-  val backwards: t -> elt BatEnum.t
-  val of_enum: elt BatEnum.t -> t
   val of_list: elt list -> t
->>>>>>> 3aa7fbe6
   val print :  ?first:string -> ?last:string -> ?sep:string ->
     ('a BatInnerIO.output -> elt -> unit) ->
     'a BatInnerIO.output -> t -> unit
@@ -662,17 +656,10 @@
   let choose s = Concrete.choose s.set
   let min_elt s = Concrete.min_elt s.set
   let max_elt s = Concrete.max_elt s.set
-<<<<<<< HEAD
   let gen s = Concrete.gen s.set
   let of_gen e = { cmp = compare; set = Concrete.of_gen compare e }
   let of_gen_cmp ~cmp t = { cmp = cmp; set = Concrete.of_gen cmp t }
-  let of_list l = List.fold_left (fun a x -> add x a) empty l
-=======
-  let enum s = Concrete.enum s.set
-  let of_enum e = { cmp = compare; set = Concrete.of_enum compare e }
-  let of_enum_cmp ~cmp t = { cmp = cmp; set = Concrete.of_enum cmp t }
   let of_list l = { cmp = compare; set = Concrete.of_list compare l }
->>>>>>> 3aa7fbe6
   let print ?first ?last ?sep print_elt out s =
     Concrete.print ?first ?last ?sep print_elt out s.set
   let for_all f s = Concrete.for_all f s.set
