--- conflicted
+++ resolved
@@ -1,11 +1,11 @@
-<<<<<<< HEAD
-=======
 2009-03-09  David Rajchenbach-Teller  <David.Teller@univ-orleans.fr>
 
 	* myocamlbuild.ml: [Depsort.add_node] added
 
 	* myocamlbuild.ml: [Pack.sort] now invokes [Depsort.add_node]
 
+	* build/distrib2source.ml: removed
+	
 2009-03-08  Edgar Friendly  <thelema314@gmail.com>
 
 	* src/core/extlib/extMap.ml*: add Map.min_key, max_key, choose (flux)
@@ -25,19 +25,14 @@
 	* Configure.ac: remove configure hack (Paul Pelzl)
 
 	
->>>>>>> ff3c8d12
 2009-03-08  David Rajchenbach-Teller  <David.Teller@univ-orleans.fr>
 
 	* myocamlbuild.ml: [Depsort] created
 
 	* myocamlbuild.ml: [sort_tree], [sort_modules] implemented
 
-<<<<<<< HEAD
 	* build/distrib2source.ml: created
-=======
-	* build/distrib2source.ml: removed
-	
->>>>>>> ff3c8d12
+
 
 2009-03-05  Jeremie Dimino <jeremie@dimino.org>
 
