--- conflicted
+++ resolved
@@ -40,12 +40,8 @@
        include module type of Legacy.List
        val find_map : ('a -> 'b option) -> 'a list -> 'b
      end)
-<<<<<<< HEAD
-  module Seq = (Seq : module type of Legacy.Seq)
-=======
   (*  module Map = (Map : module type of Legacy.Map)*)
 ##V>=4.7## module Seq = (Seq : module type of Legacy.Seq)
->>>>>>> 6cadc728
   module Marshal =
     (Marshal: sig
        include module type of Legacy.Marshal
