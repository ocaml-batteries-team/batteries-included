Changelog
---------

## v2.11.0 (minor release)

This minor release fixes a few bugs or interface mismatch with OCaml stdlib,
and is compatible with BER MetaOCaml.

This is the last planned release of the v2 series.
Next planned release (v3.0.0) will introduce some API changes.

Notable changes:

- Add Unix.with_locked_file
  #904
  (Simon Cruanes, Cedric Cellier, review by Francois Berenger)

- Build with -strict-sequence
  #927
  (Armaël Guéneau, review by Francois Berenger)

- Add Legacy.Result for OCaml >= 4.8.0
  #913
  (Cedric Cellier, review by Francois Berenger)

- Remove BatOo
  #915
  (Cedric Cellier, review by Francois Berenger)

- Add BatFilename
  #910
  (Cedric Cellier, review by Francois Berenger)

- Make batteries usable with BER MetaOCaml
  #909
  (Cedric Cellier, review by Francois Berenger and Gabriel Scherer)

<<<<<<< HEAD
- Unix.sleepf is provided across all OCaml versions;
  previously it was only for OCaml >= 4.03.0
  #930
  (Francois Berenger, review by Cedric Cellier)
=======
>>>>>>> 73b2085c

## v2.10.0 (minor release)

This minor release adds support for OCaml 4.08.0.

This release is compatible with OCaml 4.08.0, but it is not complete
with respect to the standard library of OCaml 4.08.0: this release saw
a lot of changes to the standard library, which have not yet been made
available in the corresponding Batteries module. This means that users
of OCaml 4.08.0 (and Batteries 2.10.0) will have access to these
functions, but users of older OCaml versions (and Batteries 2.10.0)
will not. If you are looking for this kind of backward-compatibility
of new functions, as provided by previous Batteries releases, we
recommend trying the 'stdcompat' library.

- added LazyList.equal: ('a -> 'b -> bool) -> 'a t -> 'b t -> bool
  #811
  (Marshall Abrams, review by Gabriel Scherer)

- added BatList.fold_while : ('acc -> 'a -> bool) -> ('acc -> 'a -> 'acc) ->
                             'acc -> 'a list -> 'acc * 'a list
  #889
  (Francois Berenger, Thibault Suzanne)

- fix `BatNum.of_float_string` on inputs between -1 and 0:
	"-0.5" or "-.5" would be interpreted as "0.5" or ".5".
  #886, #887
  (Gabriel Scherer, report by Marcel Hark)

- added BatHashtbl.merge and merge_all
  #891
  (Cedric Cellier, Francois Berenger, Gabriel Scherer)

- added Unix.with_locked_file
  #904
  (Cedric Cellier, Francois Berenger)


## v2.9.0 (minor release)

This minor release adds support for OCaml 4.07.0, as well as a certain
number of fixes, improvements and documentation clarification from our
contributors. Thanks in particular to Max Mouratov for his varied
contributions.

This release is compatible with OCaml 4.07.0, but it is not complete
with respect to the standard library of OCaml 4.07.0: this release saw
a lot of changes to the standard library, which have not yet been made
available in the corresponding Batteries module. This means that users
of OCaml 4.07.0 (and Batteries 2.9.0) will have access to these
functions, but users of older OCaml versions (and Batteries 2.9.0)
will not. If you are looking for this kind of backward-compatibility
of new functions, as provided by previous Batteries releases, we
recommend trying the new 'stdcompat' library by Thierry Martinez:

  https://github.com/thierry-martinez/stdcompat

Full changelog:

- add `BatString.cut_on_char : char -> int -> string -> string`
  (Kahina Fekir, Thibault Suzanne, request by François Bérenger)
  #807, #856

- add `BatString.index_after_n : char -> int -> string -> int`
  (Kahina Fekir)

- faster BatArray.partition
  #829
  (Francois Berenger, Gabriel Scherer)

- add `BatArray.split: ('a * 'b) array -> 'a array * 'b array`
  #826
  (Francois Berenger)

- add `BatString.count_string: string -> string -> int`
  #799
  (Francois Berenger)

- Int: optimized implementation of Safe_int.mul
  #808, #851
  (Max Mouratov)

- Fix: in case of conflicted bindings, [Map.union m1 m2] should
  prefer the value from [m2], as stated in documentation.
  #814
  (Max Mouratov)

- Fix: [Map.update k1 k2 v m] did not work correctly when [k1 = k2].
  #833
  (Max Mouratov)

- Fix: [Map.update k1 k2 v m] should throw [Not_found] if [k1] is not bound
  in [m], as stated in documentation.
  #833
  (Max Mouratov)

- Fix: [Set.update x y s] should throw [Not_found] if [x] is not in [s],
  as stated in documentation.
  #833
  (Max Mouratov)

- Fix: documentation of BatList.{hd,last} to match implementation w.r.t
  raised exceptions
  #840, #754
  (FkHina)

- Fix: [Array.insert] should throw a more relevant message on invalid indices
  instead of the generic [invalid_arg "index out of bounds].
  The assertion is now documented.
  #841
  (Max Mouratov)

- Implementation of [Array.insert] now uses [unsafe_get] and [unsafe_set].
  #841
  (Max Mouratov)

- Fix documentation of [String.right].
  #849, #844
  (Max Mouratov, reported by Thibault Suzanne)

- Fix: [Heap.del_min] should throw [Invalid_argument] with the specified
  "del_min" message instead of "find_min_tree".
  #850
  (Max Mouratov)

- More uniform and correct [Invalid_argument] messages.
  #850
  (Max Mouratov)

- Optimization of List.unique_cmp (using Set instead of Map).
  #852
  (Max Mouratov)

- Documentation of List.append and List.concat should not include invalid
  estimates of stack usage.
  #854
  (Max Mouratov)

- Implementation of String should use unsafe versions of [set] and [get].
  #836
  (Max Mouratov, review by Gabriel Scherer)

- Fix erroneous mentions of [Different_list_size] in List.mli.
  #857, #744
  (Max Mouratov, reported by Christoph Höger)

- fix Map.equal (for polymorphic maps) with custom equality function
  #865
  (Ralf Vogler)

- ocamlfind plugin support in META file
  (Arlen Cox)
  #867

## v2.8.0 (minor release)

This minor release supports the -safe-string mode for OCaml
compilation, enforcing a type-level separation between (immutable)
strings and mutable byte sequences.

- support -safe-string compilation
  #673
  (Gabriel Scherer)

- Support for the upcoming OCaml release 4.06
  (Gabriel Scherer)

## v2.7.0 (minor release)

This minor release is the first to support OCaml 4.05.0. As with
previous OCaml versions, we backported new 4.05.0 convenience function
from the compiler stdlib, allowing Batteries user to use them with
older OCaml versions, and thus write backward-compatible code. In
particular, the new *_opt functions returning option values instead of
exceptions are all backported.

- BatNum: fix of_float_string to handle negative numbers properly
  #780
  (Anton Yabchinskiy)

- added BatArray.min_max
  #757
  (Francois Berenger)

- added a Label module to BatVect
  #763
  (Varun Gandhi, review by Francois Berenger, Gabriel Scherer, Thibault Suzanne)

- fix documentation of BatVect.insert to match (correct) implementation
  #766, #767
  (Gabriel Scherer, report by Varun Gandhi)

- avoid using exceptions for internal control-flow
  #768, #769
    This purely internal change should improve performances when using
    js_of_ocaml, which generates much slower code for local exceptions
    raising/catching than the native OCaml backend.
    Internal exceptions (trough the BatReturn label) have been removed
    from the modules BatString, BatSubstring and BatVect.
  (Gabriel Scherer, request and review by Clément Pit-Claudel)

- added `BatVect.find_opt : ('a -> bool) -> 'a t -> 'a option`
  and BatVect.Make.find_opt
  #769
  (Gabriel Scherer)

- Documents exceptions for List.(min, max)
  #770
  (Varun Gandhi)

- BatText: bugfixes in `rindex{,_from}` and `rcontains_from`
  #775
  (Gabriel Scherer)

- Support for the new OCaml release 4.05
  the `*_opt` functions and List.compare_lengths, compare_length_with
  are also backported to older OCaml releases, so code using them from
  Batteries should be backwards-compatible
  #777, #779
  (Tej Chajed, Gabriel Scherer)

## v2.6.0 (minor release)

- added Bat{Set,Map,Splay}.any and fixed Bat{Map,Splay}.choose
  #751
  (Cedric Cellier)

- added BatList.favg and faster BatList.fsum
  #746
  (Gabriel Scherer, Francois Berenger)

- install .cmt and .cmti files
  #740
  (Francois Berenger, Gabriel Scherer)

- BatMap: added find_default
  #730
  (Francois Berenger)

- added scripts/test_install.sh
  #743
  (Francois Berenger)

- BatHashtbl: added {to|of}_list, bindings
  #728
  (Francois Berenger, Thibault Suzanne)

- added {BatList|BatArray}.shuffle
  #702, #707
  (Francois Berenger, Gabriel Scherer)

- Clarification and improvements to the documentation
  #682, #685, #693
  (Florian Angeletti, Johannes Kloos, Michael Färber)

- make `LazyList.split_at` lazy:
  `split_at : int -> 'a t -> 'a t * 'a t`
  would previously eagerly force the prefix of the list
  and only be lazy in its second returned value.
  #694
  (Michael Färber, Gabriel Scherer, Thibault Suzanne)

- Add `List.{map2i,iter2i}`
  #696
  (Thibault Suzanne)

- Added `Result.{map,map_both}`
  #705
  (Ifaz Kabir)

- Add {BatSet,BatMap}.{Int,Int32,Int64,Nativeint,Float,Char,String} as
  common instantions of the respective `Make` functor.
  #709, #712
  (Thibault Suzanne, François Bérenger)

- BatString: add `chop : ?l:int -> ?r:int -> string -> string`
  #714, #716
  (Gabriel Scherer, request by François Bérenger)

- BatSet: make `to_array` allocate the resulting array at first
  instead of using Dynarray (faster, uses less memory).
  #724
  (Thibault Suzanne)

- BatList: add `fold_left_map : ('a -> 'b -> 'a * 'c) -> 'a -> 'b list -> 'a * 'c list`
  #734
  (Thibault Suzanne, review by Gabriel Scherer, request by Oscar Gauthier)

- add ``BatList.frange : float -> [< `To | `Downto ] -> float -> int -> float list``
  ``frange 0. `To 1. 3`` is `[0.; 0.5; 1.]`.
  #745
  (François Bérenger)

## v2.5.3

Batteries 2.5.3 synchronizes library functions with OCaml 4.04+beta2,
and will hopefully be an extension of the upcoming OCaml 4.04 release.

- Compatibility with OCaml 4.04.
  5e63a9a756f
  (Gabriel Scherer)

## v2.5.1, v2.5.2

Batteries 2.5.1 and 2.5.2 fix a silly packaging bug in Batteries 2.5.0.

## v2.5.0

Batteries 2.5.0 is a minor release whose main change is that it is
compatible with the newly released OCaml 4.03.

Note that Batteries 2.5.0 is compatible with older OCaml releases as
well, and provides back-ported versions of most standard library
functions made available in 4.03 only. For example,
BatString.uppercase_ascii is usable under all OCaml versions.

If the documentation of a Batteries function says
  @since 2.5.0
then it is available under all supported OCaml version (3.12.1 and up).
If it says
  @since 2.5.0 and OCaml 4.03.0
then it is only available under OCaml 4.03.0.

- BatTuple: add Tuple{N}.make : 'a1 -> ... -> 'an -> 'a1 * ... * 'an
  #657
  (Thibault Suzanne)
- BatBig_int: fix sequence operators (--), (---) to avoid polymorphic comparison
  #674, #675, #676
  (Pieter Goetschalckx and Cedric Cellier)
- Extend all Batteries module to cover OCaml 4.03 features
  #670
  (Gabriel Scherer, KC Sivaramakrishnan)

## v2.4.0

- BatBitSet: use Bytes instead of String
  (Gabriel Scherer)
- BatHashtbl: fix hash computation bug introduced by 4.01 (issue #609)
  (Gabriel Scherer, report by Martin Neuhäußer)
- BatText: synchronize nsplit to match BatString.nsplit
  (Gabriel Scherer)
- BatLazyList: fix remove_all_such documentation
  (Xavier Van de Woestyne)
- BatMap: add pop_min_binding: 'a t -> (key * 'a) * 'a t
	  and pop_max_binding: 'a t -> (key * 'a) * 'a t
  (Francois Berenger)
- BatMap: add at_rank_exn: int -> ('key, 'a) t -> ('key * 'a)
	  and update: key -> key -> 'a -> 'a t -> 'a t
  (Francois Berenger)
- BatEnum: add interleave: 'a t array -> 'a t
  (Aleksey Z. Arens)
- BatFormat: expose asprintf for V>=4.01
  (Ralf Vogler)
- BatSet: add at_rank_exn: int -> t -> elt
	  and update: elt -> elt -> t -> t
  (Francois Berenger)
- BatUTF8: add enum: t -> BatUChar.t BatEnum.t
  (Kevin Brubeck Unhammer)
- BatSet: add to_array: t -> elt array
	  and of_array: elt array -> t
	  and test for to_list
  (Francois Berenger)
- BatSet: add pop_max: 'a t -> 'a * 'a t
	  and pop_min: 'a t -> 'a * 'a t
  (Francois Berenger)
- BatSplay: hardened against read-only-data compiler optimization
  (Gabriel Scherer)
- BatList: simplified interleave implementation
  (Francois Berenger)
- BatOption: add Infix.(>>=): 'a option -> ('a -> 'b option) -> 'b option
  (Herry Herry)
- BatHashtbl: modify now have same semantics than replace for the key
  (Anders Fugmann)
- BatHashtbl: more efficient modify_opt and modify_def
  (Anders Fugmann)
- BatFormat: add pp_print_list: ?pp_sep:(formatter -> unit -> unit) ->
				(formatter -> 'a -> unit) ->
				(formatter -> 'a list -> unit)
	     and pp_print_text: formatter -> string -> unit
  (Christoph Höger)
- BatEnum: add uniq_by: ('a -> 'a -> bool) -> 'a t -> 'a t
	   and uniqq: 'a t -> 'a t
  (Max Mouratov)
- BatEnum: fix uniq to use structural comparison
  (Max Mouratov)
- BatUnix: add run_and_read: string -> process_status * string
  (Francois Berenger)
- BatCache: use hashmap to speed up lru_cache
  (Sang Kil Cha)
- BatQueue: add filter: ('a -> bool) -> 'a t -> 'a t
	    and filter_inplace: ('a -> bool) -> 'a t -> unit
	    and filter_map: ('a -> 'b option) -> 'a t -> 'b t
  (Gabriel Scherer)

## v2.3.0

- improved test coverage
  (Simon Cruanes and Xavier Van de Woestyne)
- Enum: bugfix in clamp
  (Simon Cruanes)
- Stream: add concat_map
  (Gabriel Radanne)
- List: fix a stack-overflow bug in transpose
  (Gabriel Scherer)
- List: add unfold_exc : (unit -> a) -> 'a list * exn
  (François Berenger)
- List: add fold_righti and fold_lefti
  (François Berenger)
- Substring : fix fold_left, add fold_lefti, fold_righti
  (Xavier Van de Woestyne)
- String : add fold_lefti and fold_righti
  (Xavier Van de Woestyne)
- Set.Make: add of_list
  (Jacques-Pascal Deplaix)
- AvlTree: add (check : 'a tree -> bool) to check well-formedness
  (Simon Cruanes)
- Hashtbl: make modify_opt/def resize the table to preserve amortized costs
  (Mads Hartmann, report by user 'jj-issuu')
- Enum: fix combine's count in presence of infinite enums
  (Gabriel Scherer, report by user 'mwnx')
- Makefile: add a qtest-byte target
  (Gabriel Scherer)
- List: add modify_opt_at: int -> ('a -> 'a option) -> 'a list -> 'a list
  (Gabriel Scherer)
- List: add modify_at: int -> ('a -> 'a) -> 'a list -> 'a list
  (Gabriel Scherer)
- List: add remove_at: int -> 'a list -> 'a list
  (François Berenger)
- Int: add copysign
  (Simon Cruanes)
- Deque: add rotate_forward, rotate_backward : 'a dq -> 'a dq
  (Max Mouratov)
- Int: fix overflow checking in Safe_int.mul
  (Max Mouratov, Christopher Zimmermann)
- add a local OPAM description, allows to use
    opam pin add batteries git@github.com:ocaml-batteries-team/batteries-included.git
  (Vincent Bernardoff)
- Queue: add map : ('a -> 'b) -> 'a t -> 'b t
  (Christopher Zimmermann)
- compatibility with 4.02:
  + Printf: remove CamlinternalPr for OCaml versions >= 4.02
    (Ralf Vogler)
  + Printf: legacy code assumed (string = fmt)
    (Gabriel Scherer)
  + new 4.02 functions:
      String.mapi (String.init was already in Batteries)
      List.sort_uniq (List.sort_unique existed before)
      Array.make_float (less efficient implementation provided for <4.02 versions)
      a BatBytes module relying on ocamlfind's compatibility module
      bytes-related functions in Buffer,Digest,Marshal,Printexc,Stream,Unix
      new Printexc callstack interface (not available for <4.02 versions)
    (Gabriel Scherer)


## v2.2.0

- cartesian product in batSet
- Enum.concat_map alias
- UChar.is_ascii
- equality and enumeration (from, to UChar enum) in batText
- String.find_all function
- Seq.iteri, mapi, iter2, map2 (see issue #417)
- cartesian product of enums (issue #442)
- List.subset
- Array.bsearch dichotomic search (issue #433)
- Enum.print_at_most (issue #425)
- BatOption.ord instance, (issue #393)
- Fix infinite loop in BitSet
- Levenshtein distance on strings
- Seq.{of_list, equal}
- basic .merlin file for merlin users
- BatDeque.eq function to compare Deques by content
- BatteriesExceptionless
- More explicit overriding of ocamlbuild rules, use batteries.mllib
- Add Kahan summation (numerically-accurate sum of floats) to List,Array,Enum
- Add BatOption.some
- (text) improve element indexing in BatList's mli documentation
- Add BatList.filteri_map
- Compatibility with ocaml 4.01
- Add BatList.filteri
- Add Set.split_lt and split_le
- Add split_opt wherever there is split
- Add List.range
- Add the new O_CLOEXEC flag to Unix.open_flag in version 4.01
- Fix BatMutex.DebugMutex.id is always 0.
- Simplify List.partition code
- Add List.ntake and List.takedrop
- Added List.Acc.create and use it
- Add a LazyList.eager_fold_right alias to LazyList.fold_right, with sane argument order
- and many tests and documentation
- cleanup of whitespace<|MERGE_RESOLUTION|>--- conflicted
+++ resolved
@@ -35,13 +35,10 @@
   #909
   (Cedric Cellier, review by Francois Berenger and Gabriel Scherer)
 
-<<<<<<< HEAD
 - Unix.sleepf is provided across all OCaml versions;
   previously it was only for OCaml >= 4.03.0
   #930
   (Francois Berenger, review by Cedric Cellier)
-=======
->>>>>>> 73b2085c
 
 ## v2.10.0 (minor release)
 
