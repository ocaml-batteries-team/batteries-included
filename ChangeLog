--- conflicted
+++ resolved
@@ -1,4 +1,3 @@
-<<<<<<< HEAD
 2009-03-25  Jeremie Dimino <jeremie@dimino.org>
 
 	* src/core/extlib/value_printer.ml*: added
@@ -6,11 +5,10 @@
 	* src/core/extlib/extPervasives.ml*: added value printers
 
 	* src/syntax/pa_strings/pa_format.ml: handle value printers
-=======
+
 2009-03-25  David Rajchenbach-Teller  <David.Teller@univ-orleans.fr>
 
 	* src/core/extlib/extInt.ml: [SafeInt.mul] rewritten without need for native integersx
->>>>>>> 4f0f4d62
 
 2009-03-24  David Rajchenbach-Teller  <David.Teller@univ-orleans.fr>
 
