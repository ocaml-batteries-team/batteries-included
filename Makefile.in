

# Makefile for OCaml Batteries Included
#
# Copyright (C) 2008 David Teller, LIFO, Universite d'Orleans
# 
# This library is free software; you can redistribute it and/or
# modify it under the terms of the GNU Lesser General Public
# License as published by the Free Software Foundation; either
# version 2.1 of the License, or (at your option) any later version,
# with the special exception on linking described in file LICENSE.
#
# This library is distributed in the hope that it will be useful,
# but WITHOUT ANY WARRANTY; without even the implied warranty of
# MERCHANTABILITY or FITNESS FOR A PARTICULAR PURPOSE.  See the GNU
# Lesser General Public License for more details.
#
# You should have received a copy of the GNU Lesser General Public
# License along with this library; if not, write to the Free Software
# Foundation, Inc., 59 Temple Place, Suite 330, Boston, MA  02111-1307  USA


########################################################################
# ENVIRONMENT CONFIGURATION
#
# Variables in this section control the overall behavior of the build
# script.
########################################################################

VERSION = @VERSION@
PACKAGE = batteries

OCAMLFIND = @OCAMLFIND@
HAS_GODI = @HAS_GODI@
BUILD_RUNNER = @BUILD_RUNNER@

prefix = @prefix@
datarootdir= @datarootdir@
datadir= @datadir@

BUILD_DOC=@builddoc@

# place where your on-line help files are stored
# if you want on-line help, you will need to invoke make as
#   make DOCDIR="/some/where/"
# Typical value: "/usr/share/doc/ocaml-batteries-included" (Debian)
# Typical value: "/usr/local/godi/doc/godi-batteries/doc/batteries" (GODI)

ifeq ($(HAS_GODI),yes)
DOCDIR = $(shell ocamlfind printconf destdir)/../../../doc/godi-batteries
else
DOCDIR = @DOCDIR@
endif

# command used to trigger the browser
# if your platform browser is different, you will need to invoke make as
#      make BROWSER="some command"
# Typical value: "x-www-browser %S &> /dev/null &" (for Debian/Ubuntu systems)
# Typical value: "htmlview %S &> /dev/null &"      (for Fedora/Red Hat)
# Typical value: "start %S /B"                     (for Windows)
# Typical value: "gnome-open %S &> /dev/null &"    (for Gnome)
BROWSER = @BROWSER_COMMAND@

#Flags to pass to OCamlBuild.
#Typical flag: -byte-plugin (if you don't have ocamlopt)
#Typical flag: -classic-display (for more details on the build process)
OBFLAGS =

ifeq ($(TERM),dumb)
OBFLAGS += -classic-display
endif

<<<<<<< HEAD
=======
# The Makefile can be invoked as "JOBS=<n> make <target>", and the
# process count <n> will be passed along to ocamlbuild for use on
# multicore boxes.
>>>>>>> 79e3a3ab
ifdef JOBS
OBFLAGS += -j $(JOBS)
endif

<<<<<<< HEAD
=======
OCAMLBUILD=@OCAMLBUILD@ $(OBFLAGS)
#OCAMLBUILD=ocamlbuild -byte-plugin -classic-display 
# Replace the first one with the second one if you have build-time
# issue, to help with trouble-shooting


>>>>>>> 79e3a3ab
# findlib destdir, if you need to install in non-standard places invoke make as
#      make install DESTDIR=/some/where/
DESTDIR = @DESTDIR@


########################################################################
# TARGET SET DEFINITIONS
#
# The following variables define the primary sets of objects that
# ocamlbuild will be instructed to create.
########################################################################

BYTE_TARGETS = src/main/threads/batteries.cma src/main/threads/run.byte \
		src/main/nothreads/batteries.cma src/main/nothreads/run.byte

ifeq ($(BUILD_RUNNER),yes)
OPT_TARGETS = src/main/threads/batteries.cmxa src/main/threads/run.native \
	src/main/nothreads/batteries.cmxa src/main/nothreads/run.native
else
OPT_TARGETS = src/main/threads/batteries.cmxa src/main/nothreads/batteries.cmxa
endif

SYNTAX_TARGETS = src/syntax/pa_openin/pa_openin.cmo \
	  src/syntax/pa_openin/pa_openin_r.cmo \
	  src/syntax/pa_where/pa_where.cmo \
	  src/syntax/pa_batteries/pa_batteries.cmo \
	  src/syntax/pa_strings/pa_strings.cma \
     src/syntax/pa_comprehension/pa_comprehension.cmo

TOPLEVEL_TARGETS = src/batteries_toolchain/batteries_print.cmo \
		src/batteries_toolchain/batteries_help.cmo


########################################################################
# MAKE RULES
########################################################################

ifeq ($(HAS_GODI),yes)
all: config.ml install_doc
	$(OCAMLBUILD) $(BYTE_TARGETS) $(SYNTAX_TARGETS) $(TOPLEVEL_TARGETS)
#all: byte syntax top install-doc
else
all: config.ml
	$(OCAMLBUILD) $(BYTE_TARGETS) $(SYNTAX_TARGETS) $(TOPLEVEL_TARGETS)
#all: byte syntax top
endif

all_code:
	$(OCAMLBUILD) $(BYTE_TARGETS) $(OPT_TARGETS) $(TOPLEVEL_TARGETS) $(SYNTAX_TARGETS)

all_byte_code:
	$(OCAMLBUILD) $(BYTE_TARGETS) $(TOPLEVEL_TARGETS) $(SYNTAX_TARGETS)


ifeq ($(DESTDIR),)
DESTDIR_FLAGS =
else
DESTDIR_FLAGS = -destdir $(DESTDIR)
install: install-mkdir
install-mkdir:
	test -d $(DESTDIR) || mkdir -p $(DESTDIR)
endif

#DEST_TOP = 
#ifeq ($(DESTDIR),)
#ocamlfind install batteries
#DEST_TOP = $(shell @OCAMLFIND@ query @OCAMLPKG_camomile@ )/../batteries/top.ml
#else
#DEST_TOP = $(DESTDIR)/batteries/top.ml
#endif


config.ml: Makefile
	@\rm -f config.ml &&\
	echo 'let version = "$(VERSION)";;' >> config.ml &&\
	echo 'let documentation_root = "$(DOCDIR)";;' >> config.ml &&\
	echo 'let (browser: (_, _, _) format) = "$(BROWSER)";;' >> config.ml


#Useful for testing
reinstall: test_all_code
test_all_code: install_all_code
	$(MAKE) tests
install_all_code: all_code uninstall
	$(MAKE) install

rebyte: test_byte_code
test_byte_code: install_byte_code
	$(MAKE) tests_byte
install_byte_code: all_byte_code uninstall
	$(MAKE) install

ifeq ($(BUILD_DOC),no)
install-doc:
else
install-doc: doc
	install -d $(DOCDIR) &&\
	cp -R doc/batteries/* $(DOCDIR)

endif

byte: config.ml
	$(OCAMLBUILD) $(BYTE_TARGETS)

opt: config.ml
	$(OCAMLBUILD) $(OPT_TARGETS)

syntax: config.ml
	$(OCAMLBUILD) $(SYNTAX_TARGETS)

top: config.ml
	$(OCAMLBUILD) $(TOPLEVEL_TARGETS)

install:
	chmod ugo+rx src/batteries_toolchain/ocaml* && \
	ocamlfind install $(DESTDIR_FLAGS) batteries \
		build/META \
		_build/src/core/extlib/IO.cmi \
		_build/src/core/extlib/innerIO.cmi \
		_build/src/core/extlib.cmi \
		_build/src/core/batteries_config.cmi \
		_build/src/syntax/pa_openin/pa_openin.cmo \
		_build/src/syntax/pa_openin/pa_openin_r.cmo \
		_build/src/syntax/pa_where/pa_where.cmo \
		_build/src/syntax/pa_comprehension/pa_comprehension.cmo \
		_build/src/syntax/pa_batteries/pa_batteries.cmo \
		_build/src/syntax/pa_strings/pa_strings.cma \
		-optional \
			_build/src/batteries_toolchain/batteries_help.cmi \
			_build/src/batteries_toolchain/batteries_print.cmi \
			_build/src/batteries_toolchain/batteries_help.cmo \
			_build/src/batteries_toolchain/batteries_print.cmo \
			src/batteries_toolchain/top.ml \
			src/batteries_toolchain/ocaml*
	ocamlfind install $(DESTDIR_FLAGS) batteries_threads \
		build/threaded/META \
		_build/src/main/threads/batteries.cmi \
		_build/src/main/threads/run.byte \
		-optional _build/src/main/threads/batteries.cma \
			_build/src/main/threads/batteries.cmxa  \
			_build/src/main/threads/batteries.a     \
			_build/src/main/threads/run.native
	ocamlfind install $(DESTDIR_FLAGS) batteries_nothreads \
		build/nothreads/META \
		_build/src/main/nothreads/batteries.cmi \
		_build/src/main/nothreads/run.byte \
		-optional _build/src/main/nothreads/batteries.cma \
			_build/src/main/nothreads/batteries.cmxa  \
			_build/src/main/nothreads/batteries.a     \
			_build/src/main/nothreads/run.native
uninstall:
	\rm -Rf $(DOCDIR) &&\
	ocamlfind remove $(DESTDIR_FLAGS) batteries &&\
	ocamlfind remove $(DESTDIR_FLAGS) batteries_threads &&\
	ocamlfind remove $(DESTDIR_FLAGS) batteries_nothreads

doc: byte doc/api.odocl
	rm -Rf doc/batteries/html/api
	$(OCAMLBUILD) -I src/main/threads doc/api.docdir/index.html
	rm -f api.docdir
	cp -a _build/doc/api.docdir/ doc/batteries/html/api

doc/api.odocl: 
	@echo Generating documentation. This usually lasts 15+ minutes.
	@echo You should go and take some coffee.
	cp src/main/threads/batteries.mllib doc/api.odocl

examples:
	@echo Note: to build the examples, you must first have installed Batteries
	@echo If you haven\'t installed Batteries yet, please use    make all opt install
	cd examples/tools && ocamlfind batteries/ocamlbuild tools.otarget && \
	cd ../snippets    && ocamlfind batteries/ocamlbuild snippets.otarget

tests:
	cd testsuite && ocamlbuild -clean && \
	ocamlfind batteries/ocamlbuild main.byte main.native 

tests_byte:
	cd testsuite && ocamlfind batteries/ocamlbuild -clean && \
	ocamlfind batteries/ocamlbuild main.byte

clean:
	$(OCAMLBUILD) -clean
	cd examples && $(OCAMLBUILD) -clean
	rm -f `find . -name "*~" -o -name "*#" -o -name "*odoc"`
	rm -f META doc/api.odocl doc/batteries/html/api/*

.PHONY: doc/api.odocl batteries.mllib examples tests<|MERGE_RESOLUTION|>--- conflicted
+++ resolved
@@ -70,25 +70,19 @@
 OBFLAGS += -classic-display
 endif
 
-<<<<<<< HEAD
-=======
 # The Makefile can be invoked as "JOBS=<n> make <target>", and the
 # process count <n> will be passed along to ocamlbuild for use on
 # multicore boxes.
->>>>>>> 79e3a3ab
 ifdef JOBS
 OBFLAGS += -j $(JOBS)
 endif
 
-<<<<<<< HEAD
-=======
 OCAMLBUILD=@OCAMLBUILD@ $(OBFLAGS)
 #OCAMLBUILD=ocamlbuild -byte-plugin -classic-display 
 # Replace the first one with the second one if you have build-time
 # issue, to help with trouble-shooting
 
 
->>>>>>> 79e3a3ab
 # findlib destdir, if you need to install in non-standard places invoke make as
 #      make install DESTDIR=/some/where/
 DESTDIR = @DESTDIR@
