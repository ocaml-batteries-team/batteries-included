(library
 (name batteries_unthreaded)
 (public_name batteries.unthreaded)
 (synopsis "Batteries Included (for use in unthreaded programs)")
 (modules (:standard \ batteries_compattest batConcreteQueue_402 batConcreteQueue_403 batteriesThread batRMutex batMutex))
 (preprocess
  (action (run %{project_root}/build/prefilter.exe %{input-file})))
 (flags (:standard -w -3-32-50-52))
 (libraries num str camlp-streams unix bigarray)
 (inline_tests
   (backend qtest_batteries)
   (deps %{project_root}/qtest/qtest_preamble.ml)
 )
 (wrapped false)
)

(library
 (name batteries)
 (public_name batteries)
<<<<<<< HEAD
 (synopsis "A community-maintained standard library extension")
 (modules (:standard \ batteries_compattest))
 (preprocess
  (action (run build/prefilter.exe %{input-file})))
 (flags (:standard -w -3-32-52))
 (libraries num str camlp-streams threads)
=======
 (synopsis "Batteries Included is a community-maintained standard library extension")
 (modules batteriesThread batRMutex batMutex)
 (preprocess
  (action (run %{project_root}/build/prefilter.exe %{input-file})))
 (flags (:standard -w -3-32-50-52))
 (libraries batteries.unthreaded threads)
>>>>>>> cdd5626a
 (inline_tests
   (backend qtest_batteries)
   (deps %{project_root}/qtest/qtest_preamble.ml)
 )
 (wrapped false)
)

(rule
  (action (copy# batConcreteQueue_402.ml batConcreteQueue.ml))
  (enabled_if (< %{ocaml_version} 4.03))
)

(rule
  (action (copy# batConcreteQueue_403.ml batConcreteQueue.ml))
  (enabled_if (>= %{ocaml_version} 4.03))
)

(library
 (name qtest_batteries)
 (modules)
 (inline_tests.backend
<<<<<<< HEAD
    (generate_runner (pipe-stdout (run qtest extract --preamble-file %{project_root}/qtest/qtest_preamble.ml --quiet %{impl-files} %{intf-files}) (run ../build/prefilter.exe))) ; inline_tests gets unpreprocessed files, so apply prefilter here as well
=======
    (generate_runner (pipe-stdout (run qtest extract --preamble-file %{dep:../qtest/qtest_preamble.ml} --quiet %{impl-files} %{intf-files}) (run ../build/prefilter.exe))) ; inline_tests gets unpreprocessed files, so apply prefilter here as well
>>>>>>> cdd5626a
    (runner_libraries qcheck ounit2)
 ))

(rule
  (target batteriesConfig.ml)
  (deps %{project_root}/build/mkconf.exe %{project_root}/VERSION batteriesConfig.mlp)
  (action
    (run %{project_root}/build/mkconf.exe %{project_root}/VERSION batteriesConfig.mlp %{target})))

(test
 (name batteries_compattest)
 (modules batteries_compattest)
 (preprocess
<<<<<<< HEAD
  (action (run build/prefilter.exe %{input-file})))
=======
  (action (run %{project_root}/build/prefilter.exe %{input-file})))
>>>>>>> cdd5626a
 (libraries batteries))

; documentation works!
;   dune build @doc
;   xdg-open _build/default/_doc/_html/index.html
(documentation
<<<<<<< HEAD
 (mld_files index))

; note: temporary, intro.text should be renamed
(rule (copy ../build/intro.text index.mld))



; note: these copy rules will go away once we have completely
; transitioned to Dune, but for now they are necessary to preserve
; ocamlbuild-friendly source filenames.
(rule (copy batArray.mlv batArray.ml))
(rule (copy batArray.mliv batArray.mli))
(rule (copy batBig_int.mlv batBig_int.ml))
(rule (copy batBig_int.mliv batBig_int.mli))
(rule (copy batBigarray.mlv batBigarray.ml))
(rule (copy batBigarray.mliv batBigarray.mli))
(rule (copy batBuffer.mlv batBuffer.ml))
(rule (copy batBuffer.mliv batBuffer.mli))
(rule (copy batBytes.mlv batBytes.ml))
(rule (copy batBytes.mliv batBytes.mli))
(rule (copy batBytesCompat.mlv batBytesCompat.ml))
(rule (copy batChar.mlv batChar.ml))
(rule (copy batChar.mliv batChar.mli))
(rule (copy batCharParser.mlv batCharParser.ml))
(rule (copy batDigest.mlv batDigest.ml))
(rule (copy batDynArray.mlv batDynArray.ml))
(rule (copy batEither.mlv batEither.ml))
(rule (copy batEither.mliv batEither.mli))
(rule (copy batEnum.mlv batEnum.ml))
(rule (copy batFilename.mlv batFilename.ml))
(rule (copy batFilename.mliv batFilename.mli))
(rule (copy batFloat.mlv batFloat.ml))
(rule (copy batFloat.mliv batFloat.mli))
(rule (copy batFormat.mlv batFormat.ml))
(rule (copy batFormat.mliv batFormat.mli))
(rule (copy batGc.mliv batGc.mli))
(rule (copy batGenlex.mlv batGenlex.ml))
(rule (copy batHashcons.mlv batHashcons.ml))
(rule (copy batHashtbl.mlv batHashtbl.ml))
(rule (copy batInnerIO.mlv batInnerIO.ml))
(rule (copy batInnerPervasives.mlv batInnerPervasives.ml))
(rule (copy batInnerWeaktbl.mlv batInnerWeaktbl.ml))
(rule (copy batInnerWeaktbl.mliv batInnerWeaktbl.mli))
(rule (copy batInt.mlv batInt.ml))
(rule (copy batInt32.mlv batInt32.ml))
(rule (copy batInt32.mliv batInt32.mli))
(rule (copy batInt64.mlv batInt64.ml))
(rule (copy batInt64.mliv batInt64.mli))
(rule (copy batLazyList.mlv batLazyList.ml))
(rule (copy batLexing.mlv batLexing.ml))
(rule (copy batLexing.mliv batLexing.mli))
(rule (copy batList.mlv batList.ml))
(rule (copy batList.mliv batList.mli))
(rule (copy batMap.mlv batMap.ml))
(rule (copy batMap.mliv batMap.mli))
(rule (copy batMarshal.mlv batMarshal.ml))
(rule (copy batMarshal.mliv batMarshal.mli))
(rule (copy batNativeint.mlv batNativeint.ml))
(rule (copy batNativeint.mliv batNativeint.mli))
(rule (copy batOption.mlv batOption.ml))
(rule (copy batOptParse.mlv batOptParse.ml))
(rule (copy batOrd.mlv batOrd.ml))
(rule (copy batPervasives.mlv batPervasives.ml))
(rule (copy batPervasives.mliv batPervasives.mli))
(rule (copy batPrintexc.mliv batPrintexc.mli))
(rule (copy batPrintf.mlv batPrintf.ml))
(rule (copy batPrintf.mliv batPrintf.mli))
(rule (copy batQueue.mliv batQueue.mli))
(rule (copy batRandom.mlv batRandom.ml))
(rule (copy batRandom.mliv batRandom.mli))
(rule (copy batScanf.mlv batScanf.ml))
(rule (copy batScanf.mliv batScanf.mli))
(rule (copy batSeq.mlv batSeq.ml))
(rule (copy batSeq.mliv batSeq.mli))
(rule (copy batSet.mlv batSet.ml))
(rule (copy batSplay.mlv batSplay.ml))
(rule (copy batStream.mlv batStream.ml))
(rule (copy batString.mlv batString.ml))
(rule (copy batString.mliv batString.mli))
(rule (copy batSys.mlv batSys.ml))
(rule (copy batSys.mliv batSys.mli))
(rule (copy batTuple.mlv batTuple.ml))
(rule (copy batUnix.mlv batUnix.ml))
(rule (copy batUnix.mliv batUnix.mli))
(rule (copy batUTF8.mlv batUTF8.ml))
(rule (copy batteries.mlv batteries.ml))
(rule (copy batteries_compattest.mlv batteries_compattest.ml))
=======
 (mld_files index))
>>>>>>> cdd5626a
<|MERGE_RESOLUTION|>--- conflicted
+++ resolved
@@ -17,21 +17,12 @@
 (library
  (name batteries)
  (public_name batteries)
-<<<<<<< HEAD
- (synopsis "A community-maintained standard library extension")
- (modules (:standard \ batteries_compattest))
- (preprocess
-  (action (run build/prefilter.exe %{input-file})))
- (flags (:standard -w -3-32-52))
- (libraries num str camlp-streams threads)
-=======
  (synopsis "Batteries Included is a community-maintained standard library extension")
  (modules batteriesThread batRMutex batMutex)
  (preprocess
   (action (run %{project_root}/build/prefilter.exe %{input-file})))
  (flags (:standard -w -3-32-50-52))
  (libraries batteries.unthreaded threads)
->>>>>>> cdd5626a
  (inline_tests
    (backend qtest_batteries)
    (deps %{project_root}/qtest/qtest_preamble.ml)
@@ -53,11 +44,7 @@
  (name qtest_batteries)
  (modules)
  (inline_tests.backend
-<<<<<<< HEAD
-    (generate_runner (pipe-stdout (run qtest extract --preamble-file %{project_root}/qtest/qtest_preamble.ml --quiet %{impl-files} %{intf-files}) (run ../build/prefilter.exe))) ; inline_tests gets unpreprocessed files, so apply prefilter here as well
-=======
     (generate_runner (pipe-stdout (run qtest extract --preamble-file %{dep:../qtest/qtest_preamble.ml} --quiet %{impl-files} %{intf-files}) (run ../build/prefilter.exe))) ; inline_tests gets unpreprocessed files, so apply prefilter here as well
->>>>>>> cdd5626a
     (runner_libraries qcheck ounit2)
  ))
 
@@ -71,105 +58,11 @@
  (name batteries_compattest)
  (modules batteries_compattest)
  (preprocess
-<<<<<<< HEAD
-  (action (run build/prefilter.exe %{input-file})))
-=======
   (action (run %{project_root}/build/prefilter.exe %{input-file})))
->>>>>>> cdd5626a
  (libraries batteries))
 
 ; documentation works!
 ;   dune build @doc
 ;   xdg-open _build/default/_doc/_html/index.html
 (documentation
-<<<<<<< HEAD
- (mld_files index))
-
-; note: temporary, intro.text should be renamed
-(rule (copy ../build/intro.text index.mld))
-
-
-
-; note: these copy rules will go away once we have completely
-; transitioned to Dune, but for now they are necessary to preserve
-; ocamlbuild-friendly source filenames.
-(rule (copy batArray.mlv batArray.ml))
-(rule (copy batArray.mliv batArray.mli))
-(rule (copy batBig_int.mlv batBig_int.ml))
-(rule (copy batBig_int.mliv batBig_int.mli))
-(rule (copy batBigarray.mlv batBigarray.ml))
-(rule (copy batBigarray.mliv batBigarray.mli))
-(rule (copy batBuffer.mlv batBuffer.ml))
-(rule (copy batBuffer.mliv batBuffer.mli))
-(rule (copy batBytes.mlv batBytes.ml))
-(rule (copy batBytes.mliv batBytes.mli))
-(rule (copy batBytesCompat.mlv batBytesCompat.ml))
-(rule (copy batChar.mlv batChar.ml))
-(rule (copy batChar.mliv batChar.mli))
-(rule (copy batCharParser.mlv batCharParser.ml))
-(rule (copy batDigest.mlv batDigest.ml))
-(rule (copy batDynArray.mlv batDynArray.ml))
-(rule (copy batEither.mlv batEither.ml))
-(rule (copy batEither.mliv batEither.mli))
-(rule (copy batEnum.mlv batEnum.ml))
-(rule (copy batFilename.mlv batFilename.ml))
-(rule (copy batFilename.mliv batFilename.mli))
-(rule (copy batFloat.mlv batFloat.ml))
-(rule (copy batFloat.mliv batFloat.mli))
-(rule (copy batFormat.mlv batFormat.ml))
-(rule (copy batFormat.mliv batFormat.mli))
-(rule (copy batGc.mliv batGc.mli))
-(rule (copy batGenlex.mlv batGenlex.ml))
-(rule (copy batHashcons.mlv batHashcons.ml))
-(rule (copy batHashtbl.mlv batHashtbl.ml))
-(rule (copy batInnerIO.mlv batInnerIO.ml))
-(rule (copy batInnerPervasives.mlv batInnerPervasives.ml))
-(rule (copy batInnerWeaktbl.mlv batInnerWeaktbl.ml))
-(rule (copy batInnerWeaktbl.mliv batInnerWeaktbl.mli))
-(rule (copy batInt.mlv batInt.ml))
-(rule (copy batInt32.mlv batInt32.ml))
-(rule (copy batInt32.mliv batInt32.mli))
-(rule (copy batInt64.mlv batInt64.ml))
-(rule (copy batInt64.mliv batInt64.mli))
-(rule (copy batLazyList.mlv batLazyList.ml))
-(rule (copy batLexing.mlv batLexing.ml))
-(rule (copy batLexing.mliv batLexing.mli))
-(rule (copy batList.mlv batList.ml))
-(rule (copy batList.mliv batList.mli))
-(rule (copy batMap.mlv batMap.ml))
-(rule (copy batMap.mliv batMap.mli))
-(rule (copy batMarshal.mlv batMarshal.ml))
-(rule (copy batMarshal.mliv batMarshal.mli))
-(rule (copy batNativeint.mlv batNativeint.ml))
-(rule (copy batNativeint.mliv batNativeint.mli))
-(rule (copy batOption.mlv batOption.ml))
-(rule (copy batOptParse.mlv batOptParse.ml))
-(rule (copy batOrd.mlv batOrd.ml))
-(rule (copy batPervasives.mlv batPervasives.ml))
-(rule (copy batPervasives.mliv batPervasives.mli))
-(rule (copy batPrintexc.mliv batPrintexc.mli))
-(rule (copy batPrintf.mlv batPrintf.ml))
-(rule (copy batPrintf.mliv batPrintf.mli))
-(rule (copy batQueue.mliv batQueue.mli))
-(rule (copy batRandom.mlv batRandom.ml))
-(rule (copy batRandom.mliv batRandom.mli))
-(rule (copy batScanf.mlv batScanf.ml))
-(rule (copy batScanf.mliv batScanf.mli))
-(rule (copy batSeq.mlv batSeq.ml))
-(rule (copy batSeq.mliv batSeq.mli))
-(rule (copy batSet.mlv batSet.ml))
-(rule (copy batSplay.mlv batSplay.ml))
-(rule (copy batStream.mlv batStream.ml))
-(rule (copy batString.mlv batString.ml))
-(rule (copy batString.mliv batString.mli))
-(rule (copy batSys.mlv batSys.ml))
-(rule (copy batSys.mliv batSys.mli))
-(rule (copy batTuple.mlv batTuple.ml))
-(rule (copy batUnix.mlv batUnix.ml))
-(rule (copy batUnix.mliv batUnix.mli))
-(rule (copy batUTF8.mlv batUTF8.ml))
-(rule (copy batteries.mlv batteries.ml))
-(rule (copy batteries_compattest.mlv batteries_compattest.ml))
-=======
- (mld_files index))
->>>>>>> cdd5626a
+ (mld_files index))