--- conflicted
+++ resolved
@@ -221,16 +221,11 @@
     with Not_found -> for_all (fun elt -> not (f elt)) a)
 *)
 
-<<<<<<< HEAD
 let find_opt p a =
-=======
-let find_map f a =
->>>>>>> 4dfce6a8
   let n = length a in
   let rec loop i =
     if i = n then None
     else
-<<<<<<< HEAD
       let x = unsafe_get a i in
       if p x then Some x
       else loop (succ i)
@@ -241,7 +236,13 @@
     find_opt (fun x -> x < 0) [||] = None
     find_opt (fun x -> x < 0) [|0;1;2;3|] = None
     find_opt (fun x -> x >= 3) [|0;1;2;3|] = Some 3
-=======
+*)
+
+let find_map f a =
+  let n = length a in
+  let rec loop i =
+    if i = n then None
+    else
       match f (unsafe_get a i) with
       | None -> loop (succ i)
       | Some _ as r -> r
@@ -252,7 +253,6 @@
     find_map (fun x -> if x < 0 then Some x else None) [||] = None
     find_map (fun x -> if x < 0 then Some x else None) [|0;-1;2|] = (Some -1)
     find_map (fun x -> if x < 0 then Some x else None) [|0;1;-2|] = (Some -2)
->>>>>>> 4dfce6a8
 *)
 
 (* Use of BitSet suggested by Brian Hurt. *)
@@ -1058,11 +1058,8 @@
   let for_all      = for_all
   let exists       = exists
   let find         = find
-<<<<<<< HEAD
   let find_opt     = find_opt
-=======
   let find_map     = find_map
->>>>>>> 4dfce6a8
   let mem          = mem
   let memq         = memq
   let findi        = findi
@@ -1124,11 +1121,8 @@
     let for_all ~f a = for_all f a
     let iter2i  ~f a b = iter2i f a b
     let find ~f a = find f a
-<<<<<<< HEAD
     let find_opt ~f a = find_opt f a
-=======
     let find_map ~f a = find_map f a
->>>>>>> 4dfce6a8
     let filter ~f a = filter f a
     let filter_map ~f a = filter_map f a
     let count_matching ~f a = count_matching f a
@@ -1186,11 +1180,8 @@
   let for_all ~f a = for_all f a
   let iter2i  ~f a b = iter2i f a b
   let find ~f a = find f a
-<<<<<<< HEAD
   let find_opt ~f a = find_opt f a
-=======
   let find_map ~f a = find_map f a
->>>>>>> 4dfce6a8
   let findi ~f e = findi f e
   let filter ~f a = filter f a
   let filter_map ~f a = filter_map f a
